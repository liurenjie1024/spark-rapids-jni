--- conflicted
+++ resolved
@@ -869,10 +869,10 @@
 /**
  * @brief A utility class to launch the main kernel.
  */
-<<<<<<< HEAD
 struct kernel_launcher {
   static void exec(cudf::column_device_view const& input,
                    cudf::device_span<json_path_processing_data> path_data,
+                   int8_t* max_path_depth_exceeded,
                    rmm::cuda_stream_view stream)
   {
     // The optimal values for block_size and min_block_per_sm were found through testing,
@@ -887,30 +887,6 @@
       cudf::detail::warp_size;
     auto const num_blocks = cudf::util::div_rounding_up_safe(num_threads_per_row * input.size(),
                                                              static_cast<std::size_t>(block_size));
-    rmm::device_scalar<bool> max_path_depth_exceeded(false, stream);
-=======
-class kernel_launcher {
- public:
-  explicit kernel_launcher(cudf::size_type _input_size, std::size_t _path_size)
-    : input_size{_input_size},
-      path_size{_path_size},
-      num_threads_per_row{cudf::util::div_rounding_up_safe(
-                            path_size, static_cast<std::size_t>(cudf::detail::warp_size)) *
-                          cudf::detail::warp_size},
-      num_blocks{cudf::util::div_rounding_up_safe(num_threads_per_row * input_size,
-                                                  static_cast<std::size_t>(block_size))}
-  {
-  }
-
-  void exec(cudf::column_device_view const& input,
-            cudf::device_span<json_path_processing_data> path_data,
-            int8_t* max_path_depth_exceeded,
-            rmm::cuda_stream_view stream) const
-  {
-    CUDF_EXPECTS(input.size() == input_size && path_data.size() == path_size,
-                 "Unexpected data sizes upon launching kernel.");
-
->>>>>>> a05d01bc
     get_json_object_kernel<block_size, min_block_per_sm>
       <<<num_blocks, block_size, 0, stream.value()>>>(
         input, path_data, num_threads_per_row, max_path_depth_exceeded);
@@ -1087,22 +1063,11 @@
   auto d_path_data = cudf::detail::make_device_uvector_async(
     h_path_data, stream, rmm::mr::get_current_device_resource());
   thrust::uninitialized_fill(
-<<<<<<< HEAD
-    rmm::exec_policy(stream), d_has_out_of_bound.begin(), d_has_out_of_bound.end(), 0);
-  kernel_launcher::exec(*d_input_ptr, d_path_data, stream);
-
-  // Do not use parallel check since we do not have many elements.
-  auto h_has_out_of_bound = cudf::detail::make_host_vector_sync(d_has_out_of_bound, stream);
-  auto has_no_oob         = std::none_of(
-    h_has_out_of_bound.begin(), h_has_out_of_bound.end(), [](auto const val) { return val != 0; });
-=======
     rmm::exec_policy(stream), d_error_check.begin(), d_error_check.end(), 0);
 
-  auto const kernel = kernel_launcher{input.size(), json_paths.size()};
-  kernel.exec(*d_input_ptr, d_path_data, d_max_path_depth_exceeded, stream);
+  kernel_launcher::exec(*d_input_ptr, d_path_data, d_max_path_depth_exceeded, stream);
   auto h_error_check = cudf::detail::make_host_vector_sync(d_error_check, stream);
   auto has_no_oob    = check_error(h_error_check);
->>>>>>> a05d01bc
 
   // If we didn't see any out-of-bound write, everything is good so far.
   // Just gather the output strings and return.
@@ -1168,20 +1133,10 @@
   d_path_data = cudf::detail::make_device_uvector_async(
     h_path_data, stream, rmm::mr::get_current_device_resource());
   thrust::uninitialized_fill(
-<<<<<<< HEAD
-    rmm::exec_policy(stream), d_has_out_of_bound.begin(), d_has_out_of_bound.end(), 0);
-  kernel_launcher::exec(*d_input_ptr, d_path_data, stream);
-
-  // Check out of bound again to make sure everything looks right.
-  h_has_out_of_bound = cudf::detail::make_host_vector_sync(d_has_out_of_bound, stream);
-  has_no_oob         = std::none_of(
-    h_has_out_of_bound.begin(), h_has_out_of_bound.end(), [](auto const val) { return val != 0; });
-=======
     rmm::exec_policy(stream), d_error_check.begin(), d_error_check.end(), 0);
-  kernel.exec(*d_input_ptr, d_path_data, d_max_path_depth_exceeded, stream);
+  kernel_launcher::exec(*d_input_ptr, d_path_data, d_max_path_depth_exceeded, stream);
   h_error_check = cudf::detail::make_host_vector_sync(d_error_check, stream);
   has_no_oob    = check_error(h_error_check);
->>>>>>> a05d01bc
 
   // The last kernel call should not encounter any out-of-bound write.
   // If OOB is still detected, there must be something wrong happened.
