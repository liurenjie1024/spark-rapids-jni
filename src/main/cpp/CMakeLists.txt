# =============================================================================
# Copyright (c) 2022-2025, NVIDIA CORPORATION.
#
# Licensed under the Apache License, Version 2.0 (the "License"); you may not use this file except
# in compliance with the License. You may obtain a copy of the License at
#
# http://www.apache.org/licenses/LICENSE-2.0
#
# Unless required by applicable law or agreed to in writing, software distributed under the License
# is distributed on an "AS IS" BASIS, WITHOUT WARRANTIES OR CONDITIONS OF ANY KIND, either express
# or implied. See the License for the specific language governing permissions and limitations under
# the License.
# =============================================================================

cmake_minimum_required(VERSION 3.28.6 FATAL_ERROR)

set(CUDF_DIR
  "$ENV{CUDF_ROOT}"
  CACHE STRING "path to cudf repository"
)
set(CUDF_INSTALL_DIR
  "$ENV{CUDF_INSTALL_DIR}"
  CACHE STRING "path to libcudf install root"
)
set(CUDFJNI_BUILD_DIR
  "$ENV{CUDFJNI_BUILD_DIR}"
  CACHE STRING "path to libcudfjni build root"
)
set(CUDF_CPP_BUILD_DIR
  "$ENV{CUDF_CPP_BUILD_DIR}"
  CACHE STRING "path to libcudf build root"
)
# libcudf's kvikio dependency requires this to be set when statically linking CUDA runtime
set(CUDA_STATIC_RUNTIME ON)

include("${CUDF_DIR}/rapids_config.cmake")
include(rapids-cmake)
include(rapids-cpm)
include(rapids-cuda)
include(rapids-export)
include(rapids-find)
include(rapids-cpm)
rapids_cpm_init()

# Use GPU_ARCHS if it is defined
if(DEFINED GPU_ARCHS)
  set(CMAKE_CUDA_ARCHITECTURES "${GPU_ARCHS}")
endif()

rapids_cuda_init_architectures(SPARK_RAPIDS_JNI)

project(
  SPARK_RAPIDS_JNI
<<<<<<< HEAD
  VERSION 25.02.00
=======
  VERSION 24.12.01
>>>>>>> 9adcfa69
  LANGUAGES C CXX CUDA
)

# ##################################################################################################
# * build options ---------------------------------------------------------------------------------

option(CUDF_USE_PER_THREAD_DEFAULT_STREAM "Build with per-thread default stream" ON)
option(USE_GDS "Build with GPUDirect Storage (GDS)/cuFile support" OFF)
option(BUILD_TESTS "Configure CMake to build tests" OFF)
option(BUILD_BENCHMARKS "Configure CMake to build (google) benchmarks" OFF)
option(BUILD_FAULTINJ "Configure CMake to build fault injection" ON)
option(BUILD_PROFILER "Configure CMake to build profiler" ON)

message(
  VERBOSE "SPARK_RAPIDS_JNI: Build with per-thread default stream:
            ${CUDF_USE_PER_THREAD_DEFAULT_STREAM}"
)
message(VERBOSE "SPARK_RAPIDS_JNI: Configure CMake to build tests: ${BUILD_TESTS}")
message(VERBOSE "SPARK_RAPIDS_JNI: Configure CMake to build (nvbench) benchmarks: ${BUILD_BENCHMARKS}")
message(VERBOSE "SPARK_RAPIDS_JNI: Configure CMake to build fault injection: ${BUILD_FAULTINJ}")

set(SPARK_RAPIDS_JNI_CXX_FLAGS "")
set(SPARK_RAPIDS_JNI_CUDA_FLAGS "")
set(SPARK_RAPIDS_JNI_CXX_DEFINITIONS "")
set(SPARK_RAPIDS_JNI_CUDA_DEFINITIONS "")
set(SPARK_RAPIDS_JNI_BUILD_TESTS ${BUILD_TESTS})
set(SPARK_RAPIDS_JNI_BUILD_BENCHMARKS ${BUILD_BENCHMARKS})
set(SPARK_RAPIDS_JNI_BUILD_FAULTINJ ${BUILD_FAULTINJ})
if(NOT SPARK_RAPIDS_JNI_GENERATED_INCLUDE_DIR)
  set(SPARK_RAPIDS_JNI_GENERATED_INCLUDE_DIR ${SPARK_RAPIDS_JNI_BINARY_DIR}/generated/include)
endif()
if(NOT SPARK_RAPIDS_JNI_GENERATED_SOURCE_DIR)
  set(SPARK_RAPIDS_JNI_GENERATED_SOURCE_DIR ${SPARK_RAPIDS_JNI_BINARY_DIR}/generated/src)
endif()

# Set RMM logging level
set(RMM_LOGGING_LEVEL
    "INFO"
    CACHE STRING "Choose the logging level."
)
set_property(
  CACHE RMM_LOGGING_LEVEL PROPERTY STRINGS "TRACE" "DEBUG" "INFO" "WARN" "ERROR" "CRITICAL" "OFF"
)
message(VERBOSE "SPARK_RAPIDS_JNI: RMM_LOGGING_LEVEL = '${RMM_LOGGING_LEVEL}'.")

set(CMAKE_PREFIX_PATH ${CUDF_INSTALL_DIR})
set(CMAKE_MODULE_PATH "${CMAKE_CURRENT_SOURCE_DIR}/cmake/Modules/")

# Set a default build type if none was specified
rapids_cmake_build_type("Release")

# ##################################################################################################
# * compiler options ------------------------------------------------------------------------------
rapids_find_package(CUDAToolkit REQUIRED)
include(cmake/Modules/ConfigureCUDA.cmake) # set other CUDA compilation flags

# ##################################################################################################
# * dependencies ----------------------------------------------------------------------------------

# version header
find_package(Git REQUIRED)
execute_process(COMMAND
  "${GIT_EXECUTABLE}" describe --abbrev=40 --always --dirty --long
  WORKING_DIRECTORY "${CMAKE_SOURCE_DIR}"
  OUTPUT_VARIABLE SPARK_RAPIDS_JNI_COMMIT_DETAILS
  ERROR_QUIET
  OUTPUT_STRIP_TRAILING_WHITESPACE
)
configure_file(
  src/spark_rapids_jni_version.cpp.in
  "${SPARK_RAPIDS_JNI_GENERATED_SOURCE_DIR}/spark_rapids_jni_version.cpp"
  @ONLY
)

# find NVTX
include(${CUDF_DIR}/cpp/cmake/thirdparty/get_nvtx.cmake)

# find CCCL
include(${CUDF_DIR}/cpp/cmake/thirdparty/get_cccl.cmake)

# find spdlog
include(${CMAKE_SOURCE_DIR}/cmake/get_spdlog.cmake)

# JNI
find_package(JNI REQUIRED)
if(JNI_FOUND)
  message(STATUS "JDK with JNI in ${JNI_INCLUDE_DIRS}")
else()
  message(FATAL_ERROR "JDK with JNI not found, please check your settings.")
endif()

# cudf
if(BUILD_TESTS)
  include(${rapids-cmake-dir}/cpm/gtest.cmake)
  rapids_cpm_gtest(BUILD_STATIC)
  rapids_find_package(cudf REQUIRED COMPONENTS testing)
else()
  rapids_find_package(cudf REQUIRED)
endif()

# cudfjni
find_library(CUDFJNI_LIB "libcudfjni.a" REQUIRED NO_DEFAULT_PATH
  HINTS "${CUDFJNI_BUILD_DIR}"
)

# arrow
find_library(ARROW_LIB "libarrow.a" REQUIRED NO_DEFAULT_PATH
  HINTS "${CUDFJNI_BUILD_DIR}/_deps/arrow-build/release/"
)

# parquet
find_library(PARQUET_LIB "libparquet.a" REQUIRED NO_DEFAULT_PATH
  HINTS "${CUDFJNI_BUILD_DIR}/_deps/arrow-build/release/"
)

# Internal parquet headers
set (GENERATED_PARQUET_INCLUDE
    "${CUDFJNI_BUILD_DIR}/_deps/arrow-src/cpp/src/"
    CACHE STRING "generated parquet thrift headers"
)

# thrift
find_library(THRIFT_LIB "libthrift.a" REQUIRED NO_DEFAULT_PATH
    HINTS "${CUDFJNI_BUILD_DIR}/_deps/arrow-build/thrift_ep-install/lib/"
)

set(CUDFJNI_INCLUDE_DIRS
  "${CUDF_DIR}/java/src/main/native/include"
  "${CUDF_DIR}/java/src/main/native/src"
  "${GENERATED_PARQUET_INCLUDE}"
  "${CUDFJNI_BUILD_DIR}/_deps/arrow-build/thrift_ep-install/include/"
)

# ##################################################################################################
# * library targets -------------------------------------------------------------------------------

add_library(
  spark_rapids_jni SHARED
  src/BloomFilterJni.cpp
  src/CaseWhenJni.cpp
  src/CastStringJni.cpp
  src/DateTimeUtilsJni.cpp
  src/DecimalUtilsJni.cpp
  src/GpuTimeZoneDBJni.cpp
  src/HashJni.cpp
  src/HistogramJni.cpp
  src/HostTableJni.cpp
  src/JSONUtilsJni.cpp
  src/NativeParquetJni.cpp
  src/ParseURIJni.cpp
  src/RegexRewriteUtilsJni.cpp
  src/RowConversionJni.cpp
  src/SparkResourceAdaptorJni.cpp
  src/SubStringIndexJni.cpp
  src/ZOrderJni.cpp
  src/bloom_filter.cu
  src/case_when.cu
  src/cast_decimal_to_string.cu
  src/cast_float_to_string.cu
  src/cast_string.cu
  src/cast_string_to_float.cu
  src/datetime_rebase.cu
  src/datetime_truncate.cu
  src/decimal_utils.cu
  src/format_float.cu
  src/from_json_to_raw_map.cu
  src/from_json_to_structs.cu
  src/get_json_object.cu
  src/histogram.cu
  src/json_utils.cu
  src/murmur_hash.cu
  src/parse_uri.cu
  src/regex_rewrite_utils.cu
  src/row_conversion.cu
  src/substring_index.cu
  src/timezones.cu
  src/utilities.cu
  src/xxhash64.cu
  src/hive_hash.cu
  src/zorder.cu
)

set_target_properties(
  spark_rapids_jni
  PROPERTIES BUILD_RPATH "\$ORIGIN"
             INSTALL_RPATH "\$ORIGIN"
             # set target compile options
             CXX_STANDARD 17
             CXX_STANDARD_REQUIRED ON
             CXX_EXTENSIONS ON
             CUDA_STANDARD 17
             CUDA_STANDARD_REQUIRED ON
             POSITION_INDEPENDENT_CODE ON
             INTERFACE_POSITION_INDEPENDENT_CODE ON
             CUDA_RUNTIME_LIBRARY Static
)

target_compile_options(
  spark_rapids_jni PRIVATE "$<$<COMPILE_LANGUAGE:CXX>:${SPARK_RAPIDS_JNI_CXX_FLAGS}>"
                           "$<$<COMPILE_LANGUAGE:CUDA>:${SPARK_RAPIDS_JNI_CUDA_FLAGS}>"
)

# Specify include paths for the current target and dependents
target_include_directories(
  spark_rapids_jni
  PRIVATE "${SPARK_RAPIDS_JNI_SOURCE_DIR}/src"
          "${JNI_INCLUDE_DIRS}"
          "${CUDFJNI_INCLUDE_DIRS}"
          "${CUDAToolkit_INCLUDE_DIRS}"
)

target_compile_definitions(
  spark_rapids_jni PUBLIC "$<$<COMPILE_LANGUAGE:CXX>:${SPARK_RAPIDS_JNI_CXX_DEFINITIONS}>"
                          "$<BUILD_INTERFACE:$<$<COMPILE_LANGUAGE:CUDA>:${SPARK_RAPIDS_JNI_CUDA_DEFINITIONS}>>"
)

# Per-thread default stream
if(CUDF_USE_PER_THREAD_DEFAULT_STREAM)
  target_compile_definitions(
    spark_rapids_jni PUBLIC CUDA_API_PER_THREAD_DEFAULT_STREAM  CUDF_USE_PER_THREAD_DEFAULT_STREAM
  )
endif()

target_link_libraries(
  spark_rapids_jni PRIVATE
  -Wl,--whole-archive
    ${CUDFJNI_LIB}
    cudf::cudf
    nvtx3::nvtx3-cpp
    spdlog::spdlog_header_only
  -Wl,--no-whole-archive
    ${ARROW_LIB}
    ${PARQUET_LIB}
    ${THRIFT_LIB}
)
rapids_cuda_set_runtime(spark_rapids_jni USE_STATIC ON)
set_target_properties(spark_rapids_jni PROPERTIES LINK_LANGUAGE "CXX")
# For backwards-compatibility with the cudf Java bindings and RAPIDS accelerated UDFs,
# all of the code is built into libcudf.so that is statically linked to the CUDA runtime library.
# libcudfjni.so is a stub library dynamically-linked to libcudf.so.
set_target_properties(spark_rapids_jni PROPERTIES OUTPUT_NAME "cudf")


add_library(cudfjnistub SHARED src/emptyfile.cpp)
set_target_properties(cudfjnistub PROPERTIES OUTPUT_NAME "cudfjni")
target_link_libraries(cudfjnistub -Wl,--no-as-needed $<TARGET_FILE:spark_rapids_jni> -Wl,--as-needed)
add_dependencies(cudfjnistub spark_rapids_jni)

# ##################################################################################################
# * cuFile JNI -------------------------------------------------------------------------------------

if(USE_GDS)
  find_library(CUFILEJNI_LIB "libcufilejni.a" REQUIRED NO_DEFAULT_PATH
    HINTS "${CUDFJNI_BUILD_DIR}"
  )
  add_library(cufilejni SHARED src/emptyfile.cpp)
  set_target_properties(
    cufilejni
    PROPERTIES BUILD_RPATH "\$ORIGIN"
               INSTALL_RPATH "\$ORIGIN"
               # set target compile options
               CXX_STANDARD 17
               CXX_STANDARD_REQUIRED ON
               CXX_EXTENSIONS ON
               CUDA_STANDARD 17
               CUDA_STANDARD_REQUIRED ON
               POSITION_INDEPENDENT_CODE ON
               INTERFACE_POSITION_INDEPENDENT_CODE ON
               CUDA_RUNTIME_LIBRARY Static
  )
  target_link_libraries(
    cufilejni PRIVATE
    -Wl,--whole-archive
      ${CUFILEJNI_LIB}
    -Wl,--no-whole-archive
    spark_rapids_jni
    CUDA::cuFile_static
  )
  rapids_cuda_set_runtime(cufilejni USE_STATIC ON)
endif()

# ##################################################################################################
# * add tests -------------------------------------------------------------------------------------

if(SPARK_RAPIDS_JNI_BUILD_TESTS)
  # include CTest module -- automatically calls enable_testing()
  include(CTest)
  add_subdirectory(tests)
endif()

# ##################################################################################################
# * add benchmarks --------------------------------------------------------------------------------

if(SPARK_RAPIDS_JNI_BUILD_BENCHMARKS)
  # Find or install NVBench
  include(${rapids-cmake-dir}/cpm/nvbench.cmake)
  rapids_cpm_nvbench()
  add_subdirectory(benchmarks)
endif()

if(SPARK_RAPIDS_JNI_BUILD_FAULTINJ)
  add_subdirectory(faultinj)
endif()

if(BUILD_PROFILER)
  add_subdirectory(profiler)
endif()<|MERGE_RESOLUTION|>--- conflicted
+++ resolved
@@ -51,11 +51,7 @@
 
 project(
   SPARK_RAPIDS_JNI
-<<<<<<< HEAD
   VERSION 25.02.00
-=======
-  VERSION 24.12.01
->>>>>>> 9adcfa69
   LANGUAGES C CXX CUDA
 )
 
